from __future__ import division
# Matplotlib modules
import matplotlib
<<<<<<< HEAD
#matplotlib.use('Agg')
=======
>>>>>>> 80e92ceb
import matplotlib.pyplot as plt
from matplotlib.lines import Line2D

# Global modules
import numpy as np
import random

# 3d-party modules
from adjustText import adjust_text


def handle_close(evt):
    """ Handler function that saves the figure as a pdf if the window is closed. """
    plt.tight_layout()
    plt.savefig('figure.pdf')

def adjust_spines(ax = None, spines=['left', 'bottom'], smart_bounds=True, outward=False):
    """ Function to shift the axes/spines so they have that offset
        Doumont look. """
    if ax == None:
        ax = plt.gca()

    # Loop over the spines in the axes and shift them
    for loc, spine in ax.spines.items():
        if loc in spines:
            if outward:
                spine.set_position(('outward', 12))  # outward by 18 points
            spine.set_smart_bounds(smart_bounds)
        else:
            spine.set_color('none')  # don't draw spine

    # turn off ticks where there is no spine
    if 'left' in spines:
        ax.yaxis.set_ticks_position('left')
    else:
        # no yaxis ticks
        ax.yaxis.set_ticks([])

    if 'bottom' in spines:
        ax.xaxis.set_ticks_position('bottom')
    else:
        # no xaxis ticks
        ax.xaxis.set_ticks([])


def draggable_legend(axis = None, color_on = True):
    """ Function to create draggable labels on a plot. """
    if axis == None:
        axis = plt.gca()

    # Get the limits and relevant parameters
    xlim = axis.get_xlim()
    ylim = axis.get_ylim()
    xl, yl = xlim[1] - xlim[0], ylim[1] - ylim[0]
    legend = []
    nlines = len(axis.lines)

    # Set the coordinates of the starting location of the draggable labels
    n = np.ceil(np.sqrt(nlines))
    lins = np.linspace(.1, .9, n)
    xs, ys = np.meshgrid(lins, lins)
    xs = xs.reshape(-1)
    ys = ys.reshape(-1)
    coords = np.zeros(2)

    # Loop over each line in the plot and create a label
    for idx, line in enumerate(axis.lines):

        # Set the starting coordinates of the label
        coords[0] = xs[idx]
        coords[1] = ys[idx]
        label = line.get_label()

        # Get the color of each line to set the label color as the same
        if color_on:
            color = line.get_color()
        else:
            color = 'k'

        # Set each annotation and make them draggable
        legend.append(axis.annotate(label, xy=coords,
                   ha="center", va="center", color=color,
                   xycoords='axes fraction'
                   ))
        legend[idx].draggable()

def auto_place_legend(ax, rel_xloc=None, color_on=True, **kwargs):
    """
    This function tries to automatically place legend text
    close to the respective line and tries to minimize the 
    possible overlap with other lines and text. This function uses
    a the adjustText module.

    Inputs:
        ax : matplotlib axes
            Single matplotlib axes
        rel_xloc : list or scalar
            Relative location (between 0 and 1) on the x axis 
            where to *try* to place the legend text. List has to be the 
            same length as the number of lines in plot.
            If not specified random location will be chosen.
        color_on : bool
            Use the color on the line to color the legend text.
        kwargs : optional keyword arguments
            This is intended to tweak the adjustText tool (passed onwards)
    """
    nLines = len(ax.lines)

    # If using a scalar generate a full list needed for placing line label
    if type(rel_xloc) is float:
        rel_xloc = nLines * [rel_xloc]

    # Loop over the lines in the axes to get line label text and color
    texts = []
    for i, line in enumerate(ax.lines):

        # Extract the xy data (numpy Nx2 array) for a given line
        coords = line.get_xydata()
        
        # Set the starting x-coordinates of the label either using the
        # relative locations or randomly
        if rel_xloc is not None:
            idx = int(rel_xloc[i] * coords[:,0].shape[0])
        else:
            # Select randomly one point from the dataset to place the text
            idx = np.random.randint(0, coords.shape[0])
        
        label = line.get_label()
        # Get the color of each line to set the label color as the same
        if color_on:
            color = line.get_color()
        else:
            color = 'k'    

        # Create the text object and place it at this random location on line
        t = ax.text(coords[idx,0], coords[idx,1], label, ha="center", va="center", color=color)
        texts.append(t)

    adjust_text(texts, ax=ax, **kwargs)



def horiz_bar(labels, times, header, ts=1, nd=1, size=[5, .5], color='#FFCC00'):
    """ Creates a horizontal bar chart to compare positive numbers.

    'labels' contains the ordered labels for each data set
    'times' contains the numerical data for each entry
    'header' contains the left and right header for the labels and
    numeric data, respectively
    'ts' is a scaling parameter that's useful when the labels
    have many skinny or wide characters
    'nd' is the number of digits to show after the decimal point for the data
    'size' is the size of the final figure (iffy results)
    'color' is a hexcode for the color of the scatter points used

    """

    # Obtain parameters to size the chart correctly
    num = len(times)
    width = size[0]
    height = size[1] * num
    t_max = max(times)
    l_max = len(max(labels, key=len))

    # Create the corresponding number of subplots for each individual timing
    fig, axarr = plt.subplots(num, 1)

    # Playing with these values here can help with label alignment
    left_lim = -ts*l_max*.038*t_max
    right_lim = t_max*1.11

    # These values tweak the header label placement
    left_header_pos = -len(header[0])*.018*t_max + left_lim/2
    right_header_pos = -len(header[1])*.018*t_max + right_lim + t_max*(.09+nd*.02)

    # Loop over each time and get the max number of digits
    t_max_digits = 0
    for t in times:
        tm = len(str(int(t)))
        if tm > t_max_digits:
            t_max_digits = tm

    # Actual loop that draws each bar
    for j,(l,t,ax) in enumerate(zip(labels, times, axarr)):

        # Draw the gray line and singular yellow dot
        ax.axhline(y=1, c='#C0C0C0', lw=3, zorder=0)
        ax.scatter([t],[1], c=color, lw=0, s=100, zorder=1, clip_on=False)

        # Set chart properties
        ax.set_ylim(.99, 1.01)
        ax.set_xlim(0, t_max*1.05)
        ax.tick_params(
            axis='both',          # changes apply to the x-axis
            which='both',      # both major and minor ticks are affected
            left=False,      # ticks along the bottom edge are off
            labelleft=False,
            labelright=False,
            labelbottom=False,
            right=False,         # ticks along the top edge are off
            bottom=j==num,
            top=False)
        ax.spines['top'].set_visible(False)
        ax.spines['left'].set_visible(False)
        ax.spines['right'].set_visible(False)
        ax.spines['bottom'].set_visible(False)
        ax.text(left_lim, 1, l, va='center')
        d = t_max_digits - len(str(int(t)))
        string = '{number:.{digits}f}'.format(number=t, digits=nd)
        ax.text(right_lim*1.15, 1, string, va='center', ha='right')

        # Create border graphics if this is the top bar line
        if j == 0:
            ax.text(left_header_pos,1.02, header[0], fontsize=13)
            ax.text(right_header_pos,1.02, header[1], fontsize=13)

            line = Line2D([left_lim, right_lim+t_max*(.15+nd*.03)], [1.014, 1.014], lw=1.2, color='k')
            line.set_clip_on(False)
            ax.add_line(line)

            # line = Line2D([left_lim, right_lim+t_max*(.15+nd*.03)], [1.012, 1.012], lw=1.2, color='k')
            # line.set_clip_on(False)
            # ax.add_line(line)

    # Save the figure and export as pdf
    fig.set_size_inches(width, height)
    fig.savefig('bar_chart.pdf', bbox_inches="tight")

def stacked_plots(xlabel, xdata, data_dict_list, figsize=(12, 10), pad=200, filename='stacks.png', xticks=None, cushion=0.1):

    # If it's a dictionary, make it into a list so we can generically loop over it
    if type(data_dict_list) == type({}):
        data_dict_list = [data_dict_list]

    data_dict = data_dict_list[0]
    n = len(data_dict)

    colors = plt.rcParams['axes.prop_cycle'].by_key()['color']
    f, axarr = plt.subplots(n, figsize=figsize)

    for i, (ylabel, ydata) in enumerate(data_dict.items()):
        if type(ydata) == dict:
            if 'limits' in ydata.keys():
                axarr[i].set_ylim(ydata['limits'])
            elif 'ticks' in ydata.keys():
                axarr[i].set_yticks(ydata['ticks'])
                low_tick = ydata['ticks'][0]
                high_tick = ydata['ticks'][-1]
                height = high_tick - low_tick
                limits = [low_tick - cushion * height, high_tick + cushion * height]
                axarr[i].set_ylim(limits)

        axarr[i].set_ylabel(ylabel, rotation='horizontal', horizontalalignment='left', labelpad=pad)

    for data_dict in data_dict_list:
        for i, (ylabel, ydata) in enumerate(data_dict.items()):
            if type(ydata) == dict:
                ydata = ydata['data']
            axarr[i].plot(xdata, ydata, clip_on=False, lw=6)
            axarr[i].scatter(xdata, ydata, clip_on=False, edgecolors='white', s=100, lw=1.5, zorder=100)

    for i,ax in enumerate(axarr):
        adjust_spines(ax)
        if i < len(axarr)-1:
            ax.xaxis.set_ticks([])
        else:
            ax.xaxis.set_ticks_position('bottom')
            if xticks is not None:
                ax.xaxis.set_ticks(xticks)

    f.align_labels()

    axarr[-1].set_xlabel(xlabel)
    plt.tight_layout()
    plt.savefig(filename, bbox_inches='tight')
    # plt.show()

    return f, axarr



def all():
    """ Runs all of the functions provided in this module. """
    adjust_spines()
    draggable_legend()
    plt.gcf().canvas.mpl_connect('close_event', handle_close)<|MERGE_RESOLUTION|>--- conflicted
+++ resolved
@@ -1,10 +1,6 @@
 from __future__ import division
 # Matplotlib modules
 import matplotlib
-<<<<<<< HEAD
-#matplotlib.use('Agg')
-=======
->>>>>>> 80e92ceb
 import matplotlib.pyplot as plt
 from matplotlib.lines import Line2D
 
