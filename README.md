--- conflicted
+++ resolved
@@ -15,11 +15,7 @@
 * Use `import niceplots` at the top of a file where you would like to use any function defined in this package.
 * Use `niceplots.setRCParams()` to set some matplotlib defaults for nice looking plots.
 * Use `niceplots.all()` after all the plot commands to apply the niceplot standards on the figure.
-<<<<<<< HEAD
-* To use the Matlab colormap "parula", execute `from niceplots import parula` then use `parula.parula_map` as your colormap within your plotting script. For example, ` plt.imshow(np.linspace(0, 100, 256)[None, :], aspect='auto', cmap=parula.parula_map)`.
-=======
 * To use the Matlab colormap "parula", execute `from niceplots import parula` then use `parula.parula_map` as your colormap within your plotting script. See the contour plot example code for an example of this.
->>>>>>> 8b2d7976
 
 ### Contribution guidelines ###
 
@@ -28,8 +24,4 @@
 ### Who do I talk to? ###
 
 * Any MDO Lab member
-<<<<<<< HEAD
-* John Jasa, johnjasa@umich.edu
-=======
->>>>>>> 8b2d7976
 * Alasdair Gray, alachris@umich.edu